--- conflicted
+++ resolved
@@ -140,24 +140,11 @@
   [(_ASDisplayView *)self.view __forwardTouchesCancelled:touches withEvent:event];
 }
 
-<<<<<<< HEAD
-<<<<<<< HEAD
-=======
->>>>>>> 75eab1db
-- (void)updateScrollSituationWithScrollVIew:(UIScrollView *)scrollView
-{
-    // TODO(Max): Fix the cellFrame here
-    [self.layoutDelegate scrollViewDidScroll:scrollView cellFrameInScrollView:CGRectZero];
-<<<<<<< HEAD
-=======
 - (void)_visibleNodeDidScroll:(UIScrollView *)scrollView withCellFrame:(CGRect)cellFrame
 {
-  if (layoutDelegateImplementsVisibleNodeDidScroll) {
+  if (self.shouldObserveVisibility) {
     [self.layoutDelegate visibleNodeDidScroll:self inScrollView:scrollView withCellFrame:cellFrame];
   }
->>>>>>> 4b8216f... Adding scroll visibility
-=======
->>>>>>> 75eab1db
 }
 
 @end
